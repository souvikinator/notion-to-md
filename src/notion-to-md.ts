--- conflicted
+++ resolved
@@ -138,26 +138,18 @@
     // console.log({ block });
 
     switch (type) {
-<<<<<<< HEAD
       case "image":
         {
           let blockContent = block.image;
+          const image_caption_plain = blockContent.caption
+            .map((item) => item.plain_text)
+            .join("");
           const image_type = blockContent.type;
           if (image_type === "external")
-            return md.image("image", blockContent.external.url);
+            return md.image(image_caption_plain, blockContent.external.url);
           if (image_type === "file")
-            return md.image("image", blockContent.file.url);
-        }
-=======
-      case "image": {
-        let blockContent = block.image;
-        const image_caption_plain = blockContent.caption.map(item => item.plain_text).join('')
-        const image_type = blockContent.type;
-        if (image_type === "external")
-          return md.image(image_caption_plain, blockContent.external.url);
-        if (image_type === "file")
-          return md.image(image_caption_plain, blockContent.file.url);
->>>>>>> b8e95f9a
+            return md.image(image_caption_plain, blockContent.file.url);
+        }
         break;
 
       case "divider": {
