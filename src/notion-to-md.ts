import { Client } from "@notionhq/client";

import {
  Annotations,
  CustomTransformer,
  ListBlockChildrenResponseResult,
  ListBlockChildrenResponseResults,
  MdBlock,
  NotionToMarkdownOptions,
  Equation,
  Text,
  ConfigurationOptions,
  MdStringObject,
} from "./types";
import * as md from "./utils/md";
import { getBlockChildren } from "./utils/notion";

/**
 * Converts a Notion page to Markdown.
 */
export class NotionToMarkdown {
  private notionClient: Client;
  private config: ConfigurationOptions;
  private targetPage: string;
  private customTransformers: Record<string, CustomTransformer>;
  private convertImagesToBase64: boolean;

  constructor(options: NotionToMarkdownOptions) {
    this.notionClient = options.notionClient;
<<<<<<< HEAD
    this.convertImagesToBase64 = options.convertImagesToBase64 ?? false;
=======
    const defaultConfig: ConfigurationOptions = {
      separateChildPage: false,
    };
    this.targetPage = "";
    this.config = { ...defaultConfig, ...options.config };
>>>>>>> 5cd0b5e1
    this.customTransformers = {};
  }

  setCustomTransformer(
    type: string,
    transformer: CustomTransformer
  ): NotionToMarkdown {
    this.customTransformers[type] = transformer;

    return this;
  }

  /**
   * Converts Markdown Blocks to string
   * @param {MdBlock[]} mdBlocks - Array of markdown blocks
   * @param {number} nestingLevel - Defines max depth of nesting
   * @returns {MdStringObject} - Returns markdown string with child pages separated
   */
  toMarkdownString(
    mdBlocks: MdBlock[] = [],
    pageIdentifier: string = "parent",
    nestingLevel: number = 0
  ): MdStringObject {
    let mdOutput: MdStringObject = {};

    mdBlocks.forEach((mdBlocks) => {
      // NOTE: toggle in the child blocks logic
      // adding a toggle check prevents duplicate
      // rendering of toggle title

      // process parent blocks
      if (
        mdBlocks.parent &&
        mdBlocks.type !== "toggle" &&
        mdBlocks.type !== "child_page"
      ) {
        if (
          mdBlocks.type !== "to_do" &&
          mdBlocks.type !== "bulleted_list_item" &&
          mdBlocks.type !== "numbered_list_item"
        ) {
          // initialize if key doesn't exist
          mdOutput[pageIdentifier] = mdOutput[pageIdentifier] || "";

          // add extra line breaks non list blocks
          mdOutput[pageIdentifier] += `\n${md.addTabSpace(
            mdBlocks.parent,
            nestingLevel
          )}\n\n`;
        } else {
          // initialize if key doesn't exist
          mdOutput[pageIdentifier] = mdOutput[pageIdentifier] || "";

          mdOutput[pageIdentifier] += `${md.addTabSpace(
            mdBlocks.parent,
            nestingLevel
          )}\n`;
        }
      }

      // process child blocks
      if (mdBlocks.children && mdBlocks.children.length > 0) {
        if (
          mdBlocks.type === "synced_block" ||
          mdBlocks.type === "column_list" ||
          mdBlocks.type === "column"
        ) {
          let mdstr = this.toMarkdownString(mdBlocks.children, pageIdentifier);
          // mdOutput[pageIdentifier] += mdstr[pageIdentifier];
          mdOutput[pageIdentifier] = mdOutput[pageIdentifier] || "";

          Object.keys(mdstr).forEach((key) => {
            if (mdOutput[key]) {
              mdOutput[key] + mdstr[key];
            } else {
              mdOutput[key] = mdstr[key];
            }
          });
          mdOutput[pageIdentifier] += mdstr[pageIdentifier];

          // mdOutput = { ...mdOutput, ...mdstr };
        } else if (mdBlocks.type === "child_page") {
          const childPageTitle = mdBlocks.parent;
          let mdstr = this.toMarkdownString(mdBlocks.children, childPageTitle);

          if (this.config.separateChildPage) {
            // console.log("<<", mdOutput, mdstr);
            mdOutput = { ...mdOutput, ...mdstr };
            // console.log(">>", mdOutput, "\n\n");
          } else {
            mdOutput[pageIdentifier] += mdstr[childPageTitle];
          }
        } else if (mdBlocks.type === "toggle") {
          // convert children md object to md string
          const toggle_children_md_string = this.toMarkdownString(
            mdBlocks.children
          );

          mdOutput[pageIdentifier] += md.toggle(
            mdBlocks.parent,
            toggle_children_md_string["parent"]
          );
        } else {
          let mdstr = this.toMarkdownString(
            mdBlocks.children,
            pageIdentifier,
            nestingLevel + 1
          );

          mdOutput[pageIdentifier] += mdstr["parent"];
        }
      }
    });

    return mdOutput;
  }

  /**
   * Retrieves Notion Blocks based on ID and converts them to Markdown Blocks
   * @param {string} id - notion page id (not database id)
   * @param {number} totalPage - Retrieve block children request number, page_size Maximum = totalPage * 100 (Default=null)
   * @returns {Promise<MdBlock[]>} - List of markdown blocks
   */
  async pageToMarkdown(
    id: string,
    totalPage: number | null = null
  ): Promise<MdBlock[]> {
    if (!this.notionClient) {
      throw new Error(
        "notion client is not provided, for more details check out https://github.com/souvikinator/notion-to-md"
      );
    }
    this.targetPage = id;
    const blocks = await getBlockChildren(this.notionClient, id, totalPage);

    const parsedData = await this.blocksToMarkdown(blocks);

    return parsedData;
  }

  /**
   * Converts list of Notion Blocks to Markdown Blocks
   * @param {ListBlockChildrenResponseResults | undefined} blocks - List of notion blocks
   * @param {number} totalPage - Retrieve block children request number, page_size Maximum = totalPage * 100
   * @param {MdBlock[]} mdBlocks - Defines max depth of nesting
   * @returns {Promise<MdBlock[]>} - Array of markdown blocks with their children
   */
  async blocksToMarkdown(
    blocks?: ListBlockChildrenResponseResults,
    totalPage: number | null = null,
    mdBlocks: MdBlock[] = []
  ): Promise<MdBlock[]> {
    if (!this.notionClient) {
      throw new Error(
        "notion client is not provided, for more details check out https://github.com/souvikinator/notion-to-md"
      );
    }

    if (!blocks) return mdBlocks;

    for (let i = 0; i < blocks.length; i++) {
      let block = blocks[i];

      if ("has_children" in block && block.has_children) {
        // Get children of this block.
        let child_blocks = await getBlockChildren(
          this.notionClient,
          block.id,
          totalPage
        );

        // Push this block to mdBlocks.
        mdBlocks.push({
          type: block.type,
          blockId: block.id,
          parent: await this.blockToMarkdown(block),
          children: [],
        });

        // Recursively call blocksToMarkdown to get children of this block.
        let l = mdBlocks.length;
        await this.blocksToMarkdown(
          child_blocks,
          totalPage,
          mdBlocks[l - 1].children
        );
        continue;
      }

      let tmp = await this.blockToMarkdown(block);
      mdBlocks.push({
        // @ts-ignore
        type: block.type,
        blockId: block.id,
        parent: tmp,
        children: [],
      });
    }
    return mdBlocks;
  }

  /**
   * Converts a Notion Block to a Markdown Block
   * @param {ListBlockChildrenResponseResult} block - single notion block
   * @returns {string} corresponding markdown string of the passed block
   */
  async blockToMarkdown(block: ListBlockChildrenResponseResult) {
    if (typeof block !== "object" || !("type" in block)) return "";

    let parsedData = "";
    const { type } = block;
    if (type in this.customTransformers && !!this.customTransformers[type]) {
      const customTransformerValue = await this.customTransformers[type](block);
      if (!!customTransformerValue || customTransformerValue === "")
        return customTransformerValue;
    }

    switch (type) {
      case "image":
        {
          let blockContent = block.image;

          const image_caption_plain = blockContent.caption
            .map((item: any) => item.plain_text)
            .join("");

          const image_type = blockContent.type;

          if (image_type === "external")
            return await md.image(
              image_caption_plain,
              blockContent.external.url,
              this.convertImagesToBase64
            );

          if (image_type === "file")
            return await md.image(
              image_caption_plain,
              blockContent.file.url,
              this.convertImagesToBase64
            );
        }
        break;

      case "divider": {
        return md.divider();
      }

      case "equation": {
        return md.equation(block.equation.expression);
      }

      case "video":
      case "file":
      case "pdf":
        {
          let blockContent;
          if (type === "video") blockContent = block.video;
          if (type === "file") blockContent = block.file;
          if (type === "pdf") blockContent = block.pdf;
          if (blockContent) {
            const file_type = blockContent.type;
            if (file_type === "external")
              return md.link("image", blockContent.external.url);
            if (file_type === "file")
              return md.link("image", blockContent.file.url);
          }
        }
        break;

      case "bookmark":
      case "embed":
      case "link_preview":
      case "link_to_page":
        {
          let blockContent;
          let title: string = type;
          if (type === "bookmark") blockContent = block.bookmark;
          if (type === "embed") blockContent = block.embed;
          if (type === "link_preview") blockContent = block.link_preview;
          if (
            type === "link_to_page" &&
            block.link_to_page.type === "page_id"
          ) {
            blockContent = { url: block.link_to_page.page_id };
          }

          if (blockContent) return md.link(title, blockContent.url);
        }
        break;

      case "child_page":
        {
          let pageTitle: string = block.child_page.title;

          if (this.config.separateChildPage) {
            return pageTitle;
          }

          return md.heading2(pageTitle);
        }
        break;
      case "child_database":
        {
          let pageTitle = block.child_database.title || `child_database`;
          return pageTitle;
        }
        break;

      case "table": {
        const { id, has_children } = block;
        let tableArr: string[][] = [];
        if (has_children) {
          const tableRows = await getBlockChildren(this.notionClient, id, 100);
          let rowsPromise = tableRows?.map(async (row) => {
            const { type } = row as any;
            const cells = (row as any)[type]["cells"];

            /**
             * this is more like a hack since matching the type text was
             * difficult. So converting each cell to paragraph type to
             * reuse the blockToMarkdown function
             */
            let cellStringPromise = cells.map(
              async (cell: any) =>
                await this.blockToMarkdown({
                  type: "paragraph",
                  paragraph: { rich_text: cell },
                } as ListBlockChildrenResponseResult)
            );

            const cellStringArr = await Promise.all(cellStringPromise);
            tableArr.push(cellStringArr);
          });
          await Promise.all(rowsPromise || []);
        }
        return md.table(tableArr);
      }
      // Rest of the types
      // "paragraph"
      // "heading_1"
      // "heading_2"
      // "heading_3"
      // "bulleted_list_item"
      // "numbered_list_item"
      // "quote"
      // "to_do"
      // "template"
      // "synced_block"
      // "child_page"
      // "child_database"
      // "code"
      // "callout"
      // "breadcrumb"
      // "table_of_contents"
      // "link_to_page"
      // "audio"
      // "unsupported"

      default: {
        // In this case typescript is not able to index the types properly, hence ignoring the error
        // @ts-ignore
        let blockContent = block[type].text || block[type].rich_text || [];
        blockContent.map((content: Text | Equation) => {
          if (content.type === "equation") {
            parsedData += md.inlineEquation(content.equation.expression);
            return;
          }

          const annotations = content.annotations;
          let plain_text = content.plain_text;

          plain_text = this.annotatePlainText(plain_text, annotations);

          if (content["href"])
            plain_text = md.link(plain_text, content["href"]);

          parsedData += plain_text;
        });
      }
    }

    switch (type) {
      case "code":
        {
          parsedData = md.codeBlock(parsedData, block[type].language);
        }
        break;

      case "heading_1":
        {
          parsedData = md.heading1(parsedData);
        }
        break;

      case "heading_2":
        {
          parsedData = md.heading2(parsedData);
        }
        break;

      case "heading_3":
        {
          parsedData = md.heading3(parsedData);
        }
        break;

      case "quote":
        {
          parsedData = md.quote(parsedData);
        }
        break;

      case "callout":
        {
          const { id, has_children } = block;
          let callout_string = "";

          if (!has_children) {
            return md.callout(parsedData, block[type].icon);
          }

          const callout_children_object = await getBlockChildren(
            this.notionClient,
            id,
            100
          );

          // // parse children blocks to md object
          const callout_children = await this.blocksToMarkdown(
            callout_children_object
          );

          callout_string += `${parsedData}\n`;
          callout_children.map((child) => {
            callout_string += `${child.parent}\n\n`;
          });

          parsedData = md.callout(callout_string.trim(), block[type].icon);
        }
        break;

      case "bulleted_list_item":
        {
          parsedData = md.bullet(parsedData);
        }
        break;

      case "numbered_list_item":
        {
          parsedData = md.bullet(parsedData, block.numbered_list_item.number);
        }
        break;

      case "to_do":
        {
          parsedData = md.todo(parsedData, block.to_do.checked);
        }
        break;
    }

    return parsedData;
  }

  /**
   * Annoate text using provided annotations
   * @param {string} text - String to be annotated
   * @param {Annotations} annotations - Annotation object of a notion block
   * @returns {string} - Annotated text
   */
  annotatePlainText(text: string, annotations: Annotations): string {
    // if text is all spaces, don't annotate
    if (text.match(/^\s*$/)) return text;

    const leadingSpaceMatch = text.match(/^(\s*)/);
    const trailingSpaceMatch = text.match(/(\s*)$/);

    const leading_space = leadingSpaceMatch ? leadingSpaceMatch[0] : "";
    const trailing_space = trailingSpaceMatch ? trailingSpaceMatch[0] : "";

    text = text.trim();

    if (text !== "") {
      if (annotations.code) text = md.inlineCode(text);
      if (annotations.bold) text = md.bold(text);
      if (annotations.italic) text = md.italic(text);
      if (annotations.strikethrough) text = md.strikethrough(text);
      if (annotations.underline) text = md.underline(text);
    }

    return leading_space + text + trailing_space;
  }
}<|MERGE_RESOLUTION|>--- conflicted
+++ resolved
@@ -27,15 +27,11 @@
 
   constructor(options: NotionToMarkdownOptions) {
     this.notionClient = options.notionClient;
-<<<<<<< HEAD
-    this.convertImagesToBase64 = options.convertImagesToBase64 ?? false;
-=======
     const defaultConfig: ConfigurationOptions = {
       separateChildPage: false,
     };
     this.targetPage = "";
     this.config = { ...defaultConfig, ...options.config };
->>>>>>> 5cd0b5e1
     this.customTransformers = {};
   }
 
